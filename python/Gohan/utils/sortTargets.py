#!/usr/bin/env python
# encoding: utf-8
"""
sortTargets.py

Created by José Sánchez-Gallego on 6 Nov 2014.
Licensed under a 3-clause BSD license.

Revision history:
    6 Nov 2014 J. Sánchez-Gallego
      Initial version

"""

from __future__ import division
from __future__ import print_function
import numpy as np
from matplotlib import pyplot as plt
from matplotlib.patches import Ellipse


def simpleMesh(centre, radius, width=None, **kwargs):
    """Creates a simple mesh for the field. Returns the centres of the cells"""

    if width is None:
        # If no width is defined, uses an adaptive value based on the radius.
        width = 0.2 * radius / 1.5

    ra0 = centre[0] - radius / np.cos(np.deg2rad(centre[1]))
    ra1 = centre[0] + radius / np.cos(np.deg2rad(centre[1]))
    dec0 = centre[1] - radius
    dec1 = centre[1] + radius

    mRA, mDec = np.meshgrid(np.arange(ra0, ra1 + width, width),
                            np.arange(dec0, dec1 + width, width))

    coords = np.array([mRA.flatten(), mDec.flatten()]).T
    distanceToCentre = calculateSeparation(coords, centre)

    return coords[distanceToCentre <= radius]


def plotTargets(targets, centre, radius, plotGrid=None, plotAllTargets=None,
                filename=None, **kwargs):
    """Creates a simple plot with the targets."""

    raCen, decCen = centre

    if filename is None:
        filename = 'sortedTargets.pdf'

    plt.clf()
    plt.cla()

    fig, ax = plt.subplots()
    fig.set_size_inches(8, 8)

    plate = Ellipse((raCen, decCen),
<<<<<<< HEAD
                    height=2*radius,
                    width=2*radius/np.cos(decCen*np.pi/180.),
=======
                    height=2 * radius,
                    width=2 * radius / np.cos(decCen * np.pi / 180.),
>>>>>>> b97ed667
                    linewidth=2,
                    edgecolor='k', facecolor='None')
    ax.add_patch(plate)

    ax.scatter(centre[0], centre[1], marker='o', s=25, color='k',
               edgecolor='k')

    if plotGrid is not None:
        ax.scatter(plotGrid[:, 0], plotGrid[:, 1], marker='x',
                   color='0.5', s=10.)

    if plotAllTargets is not None:
        ax.scatter(plotAllTargets[:, 0], plotAllTargets[:, 1],
                   marker='x', s=20, color='0.5')

    ax.scatter(targets[:, 0], targets[:, 1], marker='x', s=20, color='r')

<<<<<<< HEAD
    ax.set_xlim(raCen + 1.05*radius/np.cos(decCen*np.pi/180.),
                raCen - 1.05*radius/np.cos(decCen*np.pi/180.))
    ax.set_ylim(decCen - 1.05*radius, decCen + 1.05*radius)
=======
    ax.set_xlim(raCen + 1.05 * radius / np.cos(decCen * np.pi / 180.),
                raCen - 1.05 * radius / np.cos(decCen * np.pi / 180.))
    ax.set_ylim(decCen - 1.05 * radius, decCen + 1.05 * radius)
>>>>>>> b97ed667

    ax.set_xlabel(r'$\alpha_{2000}$')
    ax.set_ylabel(r'$\delta_{2000}$')

    plt.savefig(filename)

    plt.close('all')

    return


def calculateSeparation(coord1, coord2):
    """Calculates the separation in the sky between a list of targets. This
    function replaces `astropy.coordinates.SkyCoord.separation`, which is
    still very slow for a large number of points."""

    coord1 = np.atleast_2d(coord1)
    coord2 = np.atleast_2d(coord2)

    assert coord1.shape[0] == 1 or coord2.shape[0] == 1

    if coord1.shape[0] > 1:
        coord2, coord1 = coord1, coord2

    return np.sqrt(((coord1[:, 0] - coord2[:, 0]) *
                    np.cos(np.deg2rad(coord1[:, 1])))**2 +
<<<<<<< HEAD
                   (coord1[:, 1]-coord2[:, 1])**2)
=======
                   (coord1[:, 1] - coord2[:, 1])**2)
>>>>>>> b97ed667


def getTargetIdx(coords, assigned, grid, centre, radius):
    """Returns the index of the target to assign, based on what has already
    been assigned."""

    assignedCoords = coords[assigned]
    eField = np.zeros(len(grid))

    for ii in range(len(assignedCoords)):
        distance = calculateSeparation(assignedCoords[ii], grid)
        eField += 1. / distance

    eField += .1 / calculateSeparation(centre, grid)

    for alpha in range(0, 360, 10):
        ra = centre[0] + (radius * np.cos(np.deg2rad(alpha)) /
                          np.cos(np.deg2rad(centre[1])))
        dec = centre[1] + radius * np.sin(np.deg2rad(alpha))
        eField += .5 / calculateSeparation(np.array([(ra, dec)]), grid)

    return np.argmin(eField)


def sortTargets(targets, centre=None, radius=1.49,
                limitTo=None, plot=False, **kwargs):
    """Sorts a list of targets, evenly distributing them in a plate.

    This routine takes a list of targets and distributes them as uniformly as
    in a circular field of radius `radius`. Targets are decollided against
    themselves. The routine uses an electrostatic approach, replacing targets
    with positive charges and calculating the electric field in a grid.

    Parameters
    ----------
    targets : numpy.ndarray
        A Numpy array of shape NxM where N>=1 and M>2. Each row must be a
        target. The first two columns in the array will be considered the RA
        and Dec for the targets. Any other column will be ignored.

    centre : tuple-like object, opional
        A tuple or array of shape 1x2 with the coordinates of the field centre.
        If None, the centre is calculated as the centre of mass of all the
        targets.

    radius : float, optional
        The radius of the field, in degrees

    limitTo : int or None, optional
        If set to an integer, returns only that number of sorted targets.

    plot : bool, optional
        If True, a plot is generated. See `plotTargets` for more information
        on which kwargs parameters can be passed to the function.

    Returns
    -------
    result : tubple
        A tuple containing, first, the same input `targetList` but reordered
        according to the sorting algorithm. If `limitTo` is not None,
        the length of the list is the same as `limitTo`. The second element is
        index order referred to the original array.

    """

    targets = np.atleast_2d(targets)

    if limitTo is None:
        limitTo = targets.shape[0]

    if centre is None:
        centre = np.mean(targets, axis=0)

    assert limitTo <= targets.shape[0], ('limitTo={0} but only {1} targets'
                                         .format(limitTo, targets.shape[0]))

    grid = simpleMesh(centre, radius, **kwargs)

    assigned = []

    while len(assigned) < limitTo:

        newGridIdx = getTargetIdx(targets, assigned, grid, centre, radius)

        distancesToGrid = calculateSeparation(targets, grid[newGridIdx])
        for ii in np.argsort(distancesToGrid):
            if ii not in assigned:
                assigned.append(ii)
                break

    sortedTargets = np.array([targets[ii] for ii in assigned])

    if plot:
        plotTargets(sortedTargets, centre, radius, plotAllTargets=targets,
                    plotGrid=None, **kwargs)

    return sortedTargets, assigned<|MERGE_RESOLUTION|>--- conflicted
+++ resolved
@@ -56,13 +56,8 @@
     fig.set_size_inches(8, 8)
 
     plate = Ellipse((raCen, decCen),
-<<<<<<< HEAD
-                    height=2*radius,
-                    width=2*radius/np.cos(decCen*np.pi/180.),
-=======
                     height=2 * radius,
                     width=2 * radius / np.cos(decCen * np.pi / 180.),
->>>>>>> b97ed667
                     linewidth=2,
                     edgecolor='k', facecolor='None')
     ax.add_patch(plate)
@@ -80,15 +75,9 @@
 
     ax.scatter(targets[:, 0], targets[:, 1], marker='x', s=20, color='r')
 
-<<<<<<< HEAD
-    ax.set_xlim(raCen + 1.05*radius/np.cos(decCen*np.pi/180.),
-                raCen - 1.05*radius/np.cos(decCen*np.pi/180.))
-    ax.set_ylim(decCen - 1.05*radius, decCen + 1.05*radius)
-=======
     ax.set_xlim(raCen + 1.05 * radius / np.cos(decCen * np.pi / 180.),
                 raCen - 1.05 * radius / np.cos(decCen * np.pi / 180.))
     ax.set_ylim(decCen - 1.05 * radius, decCen + 1.05 * radius)
->>>>>>> b97ed667
 
     ax.set_xlabel(r'$\alpha_{2000}$')
     ax.set_ylabel(r'$\delta_{2000}$')
@@ -115,11 +104,7 @@
 
     return np.sqrt(((coord1[:, 0] - coord2[:, 0]) *
                     np.cos(np.deg2rad(coord1[:, 1])))**2 +
-<<<<<<< HEAD
-                   (coord1[:, 1]-coord2[:, 1])**2)
-=======
                    (coord1[:, 1] - coord2[:, 1])**2)
->>>>>>> b97ed667
 
 
 def getTargetIdx(coords, assigned, grid, centre, radius):
